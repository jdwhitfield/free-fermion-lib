"""
Free Fermion Library - A Python package for quantum free fermion systems

This package provides comprehensive tools for working with free fermion
quantum systems, including combinatorial functions, graph theory algorithms,
and quantum physics utilities.

Modules:
    ff_lib: Core quantum physics and linear algebra functions
    ff_combinatorics: Combinatorial matrix functions (pfaffian, hafnian, etc.)
    ff_graph_theory: Graph algorithms and visualization for planar graphs
    ff_utils: Common utility functions

Copyright 2025 James.D.Whitfield@dartmouth.edu
Licensed under MIT License.
"""

__version__ = "1.0.0"
__author__ = "James D. Whitfield"
__email__ = "James.D.Whitfield@dartmouth.edu"

# Import all main functions for easy access
from .ff_lib import *
from .ff_combinatorics import *
from .ff_graph_theory import *
from .ff_utils import *

# Define what gets imported with "from ff import *"
__all__ = [
    # Core quantum physics functions from ff_lib
<<<<<<< HEAD
    'permutation_to_matrix', 'pauli_matrices', 'jordan_wigner_lowering',
    'jordan_wigner_alphas', 'jordan_wigner_majoranas', 'rotate_operators',
    'build_V', 'build_H', 'build_Omega', 'build_reordering_xx_to_xp',
    'build_K', 'is_symp', 'check_canonical_form', 'generate_gaussian_state',
    'build_op', 'compute_cov_matrix', 'compute_2corr_matrix', 'compute_algebra_S',
    'is_matchgate', 'eigh_sp', 'eigv_sp', 'eigm_sp_can', 'eigm_sp',
    'random_FF_state', 'random_H_generator', 'kitaev_chain', 'correlation_matrix',
    
=======
    "permutation_to_matrix",
    "pauli_matrices",
    "jordan_wigner_lowering",
    "jordan_wigner_alphas",
    "jordan_wigner_majoranas",
    "rotate_operators",
    "build_V",
    "build_H",
    "build_Omega",
    "build_reordering_xx_to_xp",
    "build_K",
    "is_symp",
    "check_canonical_form",
    "generate_gaussian_state",
    "build_op",
    "compute_cov_matrix",
    "compute_2corr_matrix",
    "compute_algebra_S",
    "is_matchgate",
    "wick_contraction",
    "eigh_sp",
    "eigv_sp",
    "eigm_sp_can",
    "eigm_sp",
>>>>>>> cef74ca0
    # Combinatorial functions from ff_combinatorics
    "sgn",
    "pf",
    "hf",
    "pt",
    "dt",
    "dt_eigen",
    # Graph theory functions from ff_graph_theory
<<<<<<< HEAD
    'plot_graph_with_edge_weights', 'generate_random_planar_graph',
    'plot_planar_embedding', 'dual_graph_H', 'faces', 'complete_face',
    'count_perfect_matchings', 'count_perfect_matchings_planar', 'find_perfect_matchings_brute',
    'pfo_algorithm', 'compute_tree_depth',
    
    # Utility functions from ff_utils
    'print_custom', 'clean', 'formatted_output', 'generate_random_bitstring', 'kron_plus'
=======
    "plot_graph_with_edge_weights",
    "generate_random_planar_graph",
    "plot_planar_embedding",
    "dual_graph_H",
    "faces",
    "complete_face",
    "find_perfect_matchings",
    "pfo_algorithm",
    "compute_tree_depth",
    # Utility functions from ff_utils
    "_print",
    "clean",
    "formatted_output",
    "generate_random_bitstring",
    "kron_plus",
>>>>>>> cef74ca0
]<|MERGE_RESOLUTION|>--- conflicted
+++ resolved
@@ -28,16 +28,6 @@
 # Define what gets imported with "from ff import *"
 __all__ = [
     # Core quantum physics functions from ff_lib
-<<<<<<< HEAD
-    'permutation_to_matrix', 'pauli_matrices', 'jordan_wigner_lowering',
-    'jordan_wigner_alphas', 'jordan_wigner_majoranas', 'rotate_operators',
-    'build_V', 'build_H', 'build_Omega', 'build_reordering_xx_to_xp',
-    'build_K', 'is_symp', 'check_canonical_form', 'generate_gaussian_state',
-    'build_op', 'compute_cov_matrix', 'compute_2corr_matrix', 'compute_algebra_S',
-    'is_matchgate', 'eigh_sp', 'eigv_sp', 'eigm_sp_can', 'eigm_sp',
-    'random_FF_state', 'random_H_generator', 'kitaev_chain', 'correlation_matrix',
-    
-=======
     "permutation_to_matrix",
     "pauli_matrices",
     "jordan_wigner_lowering",
@@ -57,12 +47,10 @@
     "compute_2corr_matrix",
     "compute_algebra_S",
     "is_matchgate",
-    "wick_contraction",
     "eigh_sp",
     "eigv_sp",
     "eigm_sp_can",
     "eigm_sp",
->>>>>>> cef74ca0
     # Combinatorial functions from ff_combinatorics
     "sgn",
     "pf",
@@ -71,15 +59,6 @@
     "dt",
     "dt_eigen",
     # Graph theory functions from ff_graph_theory
-<<<<<<< HEAD
-    'plot_graph_with_edge_weights', 'generate_random_planar_graph',
-    'plot_planar_embedding', 'dual_graph_H', 'faces', 'complete_face',
-    'count_perfect_matchings', 'count_perfect_matchings_planar', 'find_perfect_matchings_brute',
-    'pfo_algorithm', 'compute_tree_depth',
-    
-    # Utility functions from ff_utils
-    'print_custom', 'clean', 'formatted_output', 'generate_random_bitstring', 'kron_plus'
-=======
     "plot_graph_with_edge_weights",
     "generate_random_planar_graph",
     "plot_planar_embedding",
@@ -90,10 +69,9 @@
     "pfo_algorithm",
     "compute_tree_depth",
     # Utility functions from ff_utils
-    "_print",
+    "print_custom",
     "clean",
     "formatted_output",
     "generate_random_bitstring",
     "kron_plus",
->>>>>>> cef74ca0
 ]